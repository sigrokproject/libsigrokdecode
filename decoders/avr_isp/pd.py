##
## This file is part of the libsigrokdecode project.
##
## Copyright (C) 2012-2014 Uwe Hermann <uwe@hermann-uwe.de>
##
## This program is free software; you can redistribute it and/or modify
## it under the terms of the GNU General Public License as published by
## the Free Software Foundation; either version 2 of the License, or
## (at your option) any later version.
##
## This program is distributed in the hope that it will be useful,
## but WITHOUT ANY WARRANTY; without even the implied warranty of
## MERCHANTABILITY or FITNESS FOR A PARTICULAR PURPOSE.  See the
## GNU General Public License for more details.
##
## You should have received a copy of the GNU General Public License
## along with this program; if not, see <http://www.gnu.org/licenses/>.
##

import sigrokdecode as srd
#from enum import Enum
from .parts import *

class Ann:
<<<<<<< HEAD
    DEV, WARN, PE, RSB0, RSB1, RSB2, CE, RFB, RHFB, REFB, RLB, REEM, RP, LPMP, WP = range(15)
=======
    PE, RSB0, RSB1, RSB2, CE, RFB, RHFB, REFB, \
    RLB, REEM, RP, LPMP, WP, WARN, DEV, = range(15)
>>>>>>> 296c29a3

VENDOR_CODE_ATMEL = 0x1e

class Decoder(srd.Decoder):
    api_version = 3
    id = 'avr_isp'
    name = 'AVR ISP'
    longname = 'AVR In-System Programming'
    desc = 'Atmel AVR In-System Programming (ISP) protocol.'
    license = 'gplv2+'
    inputs = ['spi']
    outputs = []
    tags = ['Debug/trace']
    annotations = (
        ('dev', 'Device'),
        ('warning', 'Warning'),
        ('pe', 'Programming enable'),
        ('rsb0', 'Read signature byte 0'),
        ('rsb1', 'Read signature byte 1'),
        ('rsb2', 'Read signature byte 2'),
        ('ce', 'Chip erase'),
        ('rfb', 'Read fuse bits'),
        ('rhfb', 'Read high fuse bits'),
        ('refb', 'Read extended fuse bits'),
        ('rlb', 'Read lock bits'),
        ('reem', 'Read EEPROM memory'),
        ('rp', 'Read program memory'),
        ('lpmp' , 'Load program memory page'),
        ('wp', 'Write program memory'),
<<<<<<< HEAD
    )
    annotation_rows = (
        ('bits', 'Bits', ()),
        ('commands', 'Commands', tuple(range(Ann.PE,15))),
=======
        ('warning', 'Warning'),
        ('dev', 'Device'),
    )
    annotation_rows = (
        ('commands', 'Commands', (Ann.PE, Ann.RSB0, Ann.RSB1, Ann.RSB2,
            Ann.CE, Ann.RFB, Ann.RHFB, Ann.REFB,
            Ann.RLB, Ann.REEM, Ann.RP, Ann.LPMP, Ann.WP,)),
>>>>>>> 296c29a3
        ('warnings', 'Warnings', (Ann.WARN,)),
        ('devs', 'Devices', (Ann.DEV,)),
    )

    def __init__(self):
        self.reset()

    def reset(self):
        self.state = 'IDLE'
        self.mosi_bytes, self.miso_bytes = [], []
        self.ss_cmd, self.es_cmd = 0, 0
        self.xx, self.yy, self.zz, self.mm = 0, 0, 0, 0
        self.ss_device = None

    def start(self):
        self.out_ann = self.register(srd.OUTPUT_ANN)

    def putx(self, data):
        self.put(self.ss_cmd, self.es_cmd, self.out_ann, data)

    def handle_cmd_programming_enable(self, cmd, ret):
        # Programming enable.
        # Note: The chip doesn't send any ACK for 'Programming enable'.
        self.putx([Ann.PE, ['Programming enable']])

        # Sanity check on reply.
        if ret[1:4] != [0xac, 0x53, cmd[2]]:
<<<<<<< HEAD
            self.putx([1, ['Warning: Unexpected bytes in reply!']])
=======
            self.putx([Ann.WARN, ['Warning: Unexpected bytes in reply!']])
>>>>>>> 296c29a3

    def handle_cmd_read_signature_byte_0x00(self, cmd, ret):
        # Signature byte 0x00: vendor code.
        self.vendor_code = ret[3]
        v = vendor_code[self.vendor_code]
        self.putx([Ann.RSB0, ['Vendor code: 0x%02x (%s)' % (ret[3], v)]])

        # Store for later.
        self.xx = cmd[1] # Same as ret[2].
        self.yy = cmd[3]
        self.zz = ret[0]

        # Sanity check on reply.
        if ret[1] != 0x30 or ret[2] != cmd[1]:
            self.putx([Ann.WARN, ['Warning: Unexpected bytes in reply!']])

        # Sanity check for the vendor code.
        if self.vendor_code != VENDOR_CODE_ATMEL:
            self.putx([Ann.WARN, ['Warning: Vendor code was not 0x1e (Atmel)!']])

    def handle_cmd_read_signature_byte_0x01(self, cmd, ret):
        # Signature byte 0x01: part family and memory size.
        self.part_fam_flash_size = ret[3]
        self.putx([Ann.RSB1, ['Part family / memory size: 0x%02x' % ret[3]]])

        # Store for later.
        self.mm = cmd[3]
        self.ss_device = self.ss_cmd

        # Sanity check on reply.
        if ret[1] != 0x30 or ret[2] != cmd[1] or ret[0] != self.yy:
            self.putx([Ann.WARN, ['Warning: Unexpected bytes in reply!']])

    def handle_cmd_read_signature_byte_0x02(self, cmd, ret):
        # Signature byte 0x02: part number.
        self.part_number = ret[3]
        self.putx([Ann.RSB2, ['Part number: 0x%02x' % ret[3]]])

        p = part[(self.part_fam_flash_size, self.part_number)]
        data = [Ann.DEV, ['Device: Atmel %s' % p]]
        self.put(self.ss_device, self.es_cmd, self.out_ann, data)

        # Sanity check on reply.
        if ret[1] != 0x30 or ret[2] != self.xx or ret[0] != self.mm:
            self.putx([Ann.WARN, ['Warning: Unexpected bytes in reply!']])

        self.xx, self.yy, self.zz, self.mm = 0, 0, 0, 0

    def handle_cmd_chip_erase(self, cmd, ret):
        # Chip erase (erases both flash an EEPROM).
        # Upon successful chip erase, the lock bits will also be erased.
        # The only way to end a Chip Erase cycle is to release RESET#.
        self.putx([Ann.CE, ['Chip erase']])

        # TODO: Check/handle RESET#.

        # Sanity check on reply.
        bit = (ret[2] & (1 << 7)) >> 7
        if ret[1] != 0xac or bit != 1 or ret[3] != cmd[2]:
            self.putx([Ann.WARN, ['Warning: Unexpected bytes in reply!']])

    def handle_cmd_read_fuse_bits(self, cmd, ret):
        # Read fuse bits.
        self.putx([Ann.RFB, ['Read fuse bits: 0x%02x' % ret[3]]])

        # TODO: Decode fuse bits.
        # TODO: Sanity check on reply.

    def handle_cmd_read_fuse_high_bits(self, cmd, ret):
        # Read fuse high bits.
        self.putx([Ann.RHFB, ['Read fuse high bits: 0x%02x' % ret[3]]])

        # TODO: Decode fuse bits.
        # TODO: Sanity check on reply.

    def handle_cmd_read_extended_fuse_bits(self, cmd, ret):
        # Read extended fuse bits.
        self.putx([Ann.REFB, ['Read extended fuse bits: 0x%02x' % ret[3]]])

        # TODO: Decode fuse bits.
        # TODO: Sanity check on reply.

    def handle_cmd_read_lock_bits(self, cmd, ret):
        # Read lock bits
<<<<<<< HEAD
        self.putx([Ann.RLB, ['Read lock bits: 0x%02x' % ret[3]]])        

    def handle_cmd_read_eeprom_memory(self, cmd, ret):
        # Read EEPROM Memory
        _addr = (cmd[1] & 1) << 8 + cmd[2]
=======
        self.putx([Ann.RLB, ['Read lock bits: 0x%02x' % ret[3]]])

    def handle_cmd_read_eeprom_memory(self, cmd, ret):
        # Read EEPROM Memory
        _addr = ((cmd[1] & 1) << 8) + cmd[2]
>>>>>>> 296c29a3
        self.putx([Ann.REEM, ['Read EEPROM Memory: [0x%03x]: 0x%02x' % (_addr, ret[3])]])

    def handle_cmd_read_program_memory(self, cmd, ret):
        # Read Program Memory
        _HL = 'Low'
        _H = 'L'
        if cmd[0] & 0x08:
            _HL = 'High'
            _H = 'H'
        _addr = ((cmd[1] & 0x0f) << 8) + cmd[2]
<<<<<<< HEAD
        self.putx([Ann.RP, ['Read program memory %s: [0x%03x]: 0x%02x' % (_HL, _addr, ret[3]), '[%03x%s]:%02x' % (_addr, _H, ret[3]), '%02x' % ret[3]]])
=======
        self.putx([Ann.RP, [
            'Read program memory %s: [0x%03x]: 0x%02x' % (_HL, _addr, ret[3]),
            '[%03x%s]:%02x' % (_addr, _H, ret[3]),
            '%02x' % ret[3]
        ]])
>>>>>>> 296c29a3

    def handle_cmd_load_program_memory_page(self, cmd, ret):
        # Load Program Memory Page
        _HL = 'Low'
        _H = 'L'
        if cmd[0] & 0x08:
            _HL = 'High'
            _H = 'H'
        _addr = cmd[2] & 0x1F
<<<<<<< HEAD
        self.putx([Ann.LPMP, ['Load program memory page %s: [0x%03x]: 0x%02x' % (_HL, _addr, cmd[3]), '[%03x%s]=%02x' % (_addr, _H, cmd[3]), '%02x' % cmd[3]]])
=======
        self.putx([Ann.LPMP, [
            'Load program memory page %s: [0x%03x]: 0x%02x' % (_HL, _addr, cmd[3]),
            '[%03x%s]=%02x' % (_addr, _H, cmd[3]),
            '%02x' % cmd[3]
        ]])
>>>>>>> 296c29a3

    def handle_cmd_write_program_memory_page(self, cmd, ret):
        # Write Program Memory Page
        _addr = ((cmd[1] & 0x0F) << 3) + (cmd[2] << 5)
        self.putx([Ann.WP, ['Write program memory page: 0x%02x' % _addr]])

    def handle_command(self, cmd, ret):
        if cmd[:2] == [0xac, 0x53]:
            self.handle_cmd_programming_enable(cmd, ret)
        elif cmd[0] == 0xac and (cmd[1] & (1 << 7)) == (1 << 7):
            self.handle_cmd_chip_erase(cmd, ret)
        elif cmd[:3] == [0x50, 0x00, 0x00]:
            self.handle_cmd_read_fuse_bits(cmd, ret)
        elif cmd[:3] == [0x58, 0x08, 0x00]:
            self.handle_cmd_read_fuse_high_bits(cmd, ret)
        elif cmd[:3] == [0x50, 0x08, 0x00]:
            self.handle_cmd_read_extended_fuse_bits(cmd, ret)
        elif cmd[0] == 0x30 and cmd[2] == 0x00:
            self.handle_cmd_read_signature_byte_0x00(cmd, ret)
        elif cmd[0] == 0x30 and cmd[2] == 0x01:
            self.handle_cmd_read_signature_byte_0x01(cmd, ret)
        elif cmd[0] == 0x30 and cmd[2] == 0x02:
            self.handle_cmd_read_signature_byte_0x02(cmd, ret)
        elif cmd[:2] == [0x58, 0x00]:
            self.handle_cmd_read_lock_bits(cmd,ret)
        elif cmd[0] == 0xa0 and (cmd[1] & (3 << 6)) == (0 << 6):
            self.handle_cmd_read_eeprom_memory(cmd, ret)
        elif (cmd[0] == 0x20 or cmd[0] == 0x28) and ((cmd[1] & 0xf0) == 0x00):
            self.handle_cmd_read_program_memory(cmd, ret)
        elif (cmd[0] == 0x40 or cmd[0] == 0x48) and ((cmd[1] & 0xf0) == 0x00):
            self.handle_cmd_load_program_memory_page(cmd, ret)
        elif (cmd[0] == 0x4C and ((cmd[1] & 0xf0) == 0x00)):
            self.handle_cmd_write_program_memory_page(cmd, ret)
        else:
            c = '%02x %02x %02x %02x' % tuple(cmd)
            r = '%02x %02x %02x %02x' % tuple(ret)
            self.putx([Ann.WARN, ['Unknown command: %s (reply: %s)!' % (c, r)]])

    def decode(self, ss, es, data):
        ptype, mosi, miso = data

        # For now, only use DATA and BITS packets.
        if ptype not in ('DATA', 'BITS'):
            return

        # Store the individual bit values and ss/es numbers. The next packet
        # is guaranteed to be a 'DATA' packet belonging to this 'BITS' one.
        if ptype == 'BITS':
            self.miso_bits, self.mosi_bits = miso, mosi
            return

        self.ss, self.es = ss, es

        if len(self.mosi_bytes) == 0:
            self.ss_cmd = ss

        # Append new bytes.
        self.mosi_bytes.append(mosi)
        self.miso_bytes.append(miso)

        # All commands consist of 4 bytes.
        if len(self.mosi_bytes) < 4:
            return

        self.es_cmd = es

        self.handle_command(self.mosi_bytes, self.miso_bytes)

        self.mosi_bytes = []
        self.miso_bytes = []<|MERGE_RESOLUTION|>--- conflicted
+++ resolved
@@ -18,16 +18,11 @@
 ##
 
 import sigrokdecode as srd
-#from enum import Enum
 from .parts import *
 
 class Ann:
-<<<<<<< HEAD
-    DEV, WARN, PE, RSB0, RSB1, RSB2, CE, RFB, RHFB, REFB, RLB, REEM, RP, LPMP, WP = range(15)
-=======
     PE, RSB0, RSB1, RSB2, CE, RFB, RHFB, REFB, \
     RLB, REEM, RP, LPMP, WP, WARN, DEV, = range(15)
->>>>>>> 296c29a3
 
 VENDOR_CODE_ATMEL = 0x1e
 
@@ -42,8 +37,6 @@
     outputs = []
     tags = ['Debug/trace']
     annotations = (
-        ('dev', 'Device'),
-        ('warning', 'Warning'),
         ('pe', 'Programming enable'),
         ('rsb0', 'Read signature byte 0'),
         ('rsb1', 'Read signature byte 1'),
@@ -57,12 +50,6 @@
         ('rp', 'Read program memory'),
         ('lpmp' , 'Load program memory page'),
         ('wp', 'Write program memory'),
-<<<<<<< HEAD
-    )
-    annotation_rows = (
-        ('bits', 'Bits', ()),
-        ('commands', 'Commands', tuple(range(Ann.PE,15))),
-=======
         ('warning', 'Warning'),
         ('dev', 'Device'),
     )
@@ -70,7 +57,6 @@
         ('commands', 'Commands', (Ann.PE, Ann.RSB0, Ann.RSB1, Ann.RSB2,
             Ann.CE, Ann.RFB, Ann.RHFB, Ann.REFB,
             Ann.RLB, Ann.REEM, Ann.RP, Ann.LPMP, Ann.WP,)),
->>>>>>> 296c29a3
         ('warnings', 'Warnings', (Ann.WARN,)),
         ('devs', 'Devices', (Ann.DEV,)),
     )
@@ -98,11 +84,7 @@
 
         # Sanity check on reply.
         if ret[1:4] != [0xac, 0x53, cmd[2]]:
-<<<<<<< HEAD
-            self.putx([1, ['Warning: Unexpected bytes in reply!']])
-=======
-            self.putx([Ann.WARN, ['Warning: Unexpected bytes in reply!']])
->>>>>>> 296c29a3
+            self.putx([Ann.WARN, ['Warning: Unexpected bytes in reply!']])
 
     def handle_cmd_read_signature_byte_0x00(self, cmd, ret):
         # Signature byte 0x00: vendor code.
@@ -187,19 +169,11 @@
 
     def handle_cmd_read_lock_bits(self, cmd, ret):
         # Read lock bits
-<<<<<<< HEAD
-        self.putx([Ann.RLB, ['Read lock bits: 0x%02x' % ret[3]]])        
-
-    def handle_cmd_read_eeprom_memory(self, cmd, ret):
-        # Read EEPROM Memory
-        _addr = (cmd[1] & 1) << 8 + cmd[2]
-=======
         self.putx([Ann.RLB, ['Read lock bits: 0x%02x' % ret[3]]])
 
     def handle_cmd_read_eeprom_memory(self, cmd, ret):
         # Read EEPROM Memory
         _addr = ((cmd[1] & 1) << 8) + cmd[2]
->>>>>>> 296c29a3
         self.putx([Ann.REEM, ['Read EEPROM Memory: [0x%03x]: 0x%02x' % (_addr, ret[3])]])
 
     def handle_cmd_read_program_memory(self, cmd, ret):
@@ -210,15 +184,11 @@
             _HL = 'High'
             _H = 'H'
         _addr = ((cmd[1] & 0x0f) << 8) + cmd[2]
-<<<<<<< HEAD
-        self.putx([Ann.RP, ['Read program memory %s: [0x%03x]: 0x%02x' % (_HL, _addr, ret[3]), '[%03x%s]:%02x' % (_addr, _H, ret[3]), '%02x' % ret[3]]])
-=======
         self.putx([Ann.RP, [
             'Read program memory %s: [0x%03x]: 0x%02x' % (_HL, _addr, ret[3]),
             '[%03x%s]:%02x' % (_addr, _H, ret[3]),
             '%02x' % ret[3]
         ]])
->>>>>>> 296c29a3
 
     def handle_cmd_load_program_memory_page(self, cmd, ret):
         # Load Program Memory Page
@@ -228,15 +198,11 @@
             _HL = 'High'
             _H = 'H'
         _addr = cmd[2] & 0x1F
-<<<<<<< HEAD
-        self.putx([Ann.LPMP, ['Load program memory page %s: [0x%03x]: 0x%02x' % (_HL, _addr, cmd[3]), '[%03x%s]=%02x' % (_addr, _H, cmd[3]), '%02x' % cmd[3]]])
-=======
         self.putx([Ann.LPMP, [
             'Load program memory page %s: [0x%03x]: 0x%02x' % (_HL, _addr, cmd[3]),
             '[%03x%s]=%02x' % (_addr, _H, cmd[3]),
             '%02x' % cmd[3]
         ]])
->>>>>>> 296c29a3
 
     def handle_cmd_write_program_memory_page(self, cmd, ret):
         # Write Program Memory Page
